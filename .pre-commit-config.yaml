--- conflicted
+++ resolved
@@ -8,7 +8,6 @@
 #     rev: v1.2.3
 #     hooks:
 #     - id: flake8
-<<<<<<< HEAD
 # - repo: local
 #   hooks:
 #     - id: pylint
@@ -16,12 +15,4 @@
 #       entry: "pylint"
 #       language: system
 #       types: [python]
-=======
-# - repo: https://github.com/PyCQA/pylint
-#   rev: v3.3.1
-#   hooks:
-#     - id: pylint
-#       language: python
-#       additional_dependencies: ['pylint==3.3.1']
->>>>>>> 1b5e064e
 files: 'ddpui\/.*\.pyi?$'