import os
import yaml
from pathlib import Path
from django.core.management.base import BaseCommand
from ddpui.models.org import (
    Org,
    OrgPrefectBlock,
    OrgPrefectBlockv1,
    OrgDataFlow,
    OrgDataFlowv1,
    OrgWarehouse,
)
from ddpui.models.orgjobs import DataflowBlock
from ddpui.utils import secretsmanager
from ddpui.ddpprefect.schema import PrefectDataFlowUpdateSchema3
from ddpui.ddpprefect.prefect_service import get_deployment, update_dataflow_v1
from ddpui.models.tasks import OrgTask, Task, DataflowOrgTask
from ddpui.utils.constants import (
    TASK_AIRBYTESYNC,
    AIRBYTE_SYNC_TIMEOUT,
    TASK_DBTRUN,
    TASK_GITPULL,
)
from ddpui.ddpprefect import (
    AIRBYTESERVER,
    AIRBYTECONNECTION,
    DBTCORE,
    DBTCLIPROFILE,
    SECRET,
    SHELLOPERATION,
)
from ddpui.ddpprefect.schema import PrefectSecretBlockCreate
from ddpui.ddpprefect import prefect_service
from ddpui.ddpairbyte import airbyte_service

import logging

logger = logging.getLogger("migration")


class Command(BaseCommand):
    """migrate from old blocks to new tasks"""

    help = "Process Commands in tasks-architecture folder"

    def __init__(self):
        self.failures = []
        self.successes = []

    def add_arguments(self, parser):
        pass

    def migrate_airbyte_server_blocks(self, org: Org):
        """Create/update new server block"""
        old_block = OrgPrefectBlock.objects.filter(
            org=org, block_type=AIRBYTESERVER
        ).first()
        if not old_block:
            self.failures.append(f"Server block not found for the org '{org.slug}'")
            return

        new_block = OrgPrefectBlockv1.objects.filter(
            org=org, block_type=AIRBYTESERVER
        ).first()

        if not new_block:  # create
            logger.debug(
                f"Creating new server block with id '{old_block.block_id}' in orgprefectblockv1"
            )
            OrgPrefectBlockv1.objects.create(
                org=org,
                block_id=old_block.block_id,
                block_name=old_block.block_name,
                block_type=AIRBYTESERVER,
            )
        else:  # update
            logger.debug(
                f"Updating the newly created server block with id '{old_block.block_id}' in orgprefectblockv1"
            )
            new_block.block_id = old_block.block_id
            new_block.block_name = old_block.block_name
            new_block.save()

        # assert server block creation
        cnt = OrgPrefectBlockv1.objects.filter(
            org=org, block_type=AIRBYTESERVER
        ).count()
        if cnt == 0:
            self.failures.append(
                f"found 0 server blocks for org {org.slug} in orgprefectblockv1"
            )
        else:
            self.successes.append(
                f"found {cnt} server block(s) for org {org.slug} in orgprefectblockv1"
            )

        return new_block

    def migrate_manual_sync_conn_deployments(self, org: Org):
        """
        Create/update airbyte connection's manual deployments
        """

        # check if the server block exists or not
        server_block = OrgPrefectBlockv1.objects.filter(
            org=org, block_type=AIRBYTESERVER
        ).first()
        if not server_block:
            # self.failures.append(f"Server block not found for {org.slug}")
            return

        logger.debug("Found airbyte server block")

        airbyte_sync_task = Task.objects.filter(slug=TASK_AIRBYTESYNC).first()
        if not airbyte_sync_task:
            self.failures.append("run the tasks migration to populate the master table")
            return

        for old_dataflow in OrgDataFlow.objects.filter(
            org=org, dataflow_type="manual", deployment_name__startswith="manual-sync"
        ).all():
            new_dataflow = OrgDataFlowv1.objects.filter(
                org=org,
                dataflow_type="manual",
                deployment_id=old_dataflow.deployment_id,
            ).first()

            org_task = OrgTask.objects.filter(
                org=org,
                task=airbyte_sync_task,
                connection_id=old_dataflow.connection_id,
            ).first()

            if not org_task:
                org_task = OrgTask.objects.create(
                    org=org,
                    task=airbyte_sync_task,
                    connection_id=old_dataflow.connection_id,
                )

            # assert creation of orgtask
            cnt = OrgTask.objects.filter(
                org=org,
                task=airbyte_sync_task,
                connection_id=old_dataflow.connection_id,
            ).count()
            if cnt == 0:
                self.failures.append(f"found 0 orgtasks in {org.slug}")
                return
            else:
                self.successes.append(f"found {cnt} orgtasks in {org.slug}")

            if not new_dataflow:  # create
                logger.info(
                    f"Creating new dataflow with id '{old_dataflow.deployment_id}' in orgdataflowv1"
                )
                new_dataflow = OrgDataFlowv1.objects.create(
                    org=org,
                    name=old_dataflow.name,
                    deployment_name=old_dataflow.deployment_name,
                    deployment_id=old_dataflow.deployment_id,
                    cron=old_dataflow.cron,
                    dataflow_type="manual",
                )

                DataflowOrgTask.objects.create(dataflow=new_dataflow, orgtask=org_task)

            # assert orgdataflowv1 creation
            cnt = OrgDataFlowv1.objects.filter(
                org=org,
                dataflow_type="manual",
                deployment_id=old_dataflow.deployment_id,
            ).count()
            if cnt == 0:
                self.failures.append(
                    f"found 0 dataflowv1 in {org.slug} with deployment_id {old_dataflow.deployment_id}"
                )
            else:
                self.successes.append(
                    f"found {cnt} dataflowv1 in {org.slug} with deployment_id {old_dataflow.deployment_id}"
                )
            cnt = DataflowOrgTask.objects.filter(
                dataflow=new_dataflow, orgtask=org_task
            ).count()
            if cnt == 0:
                self.failures.append(
                    f"found 0 datafloworgtask in {org.slug} with deployment_id {old_dataflow.deployment_id}"
                )
            else:
                self.successes.append(
                    f"found {cnt} datafloworgtask in {org.slug} with deployment_id {old_dataflow.deployment_id}"
                )

            # update deployment params
            deployment = None
            try:
                deployment = get_deployment(new_dataflow.deployment_id)
            except Exception as error:
                logger.info(
                    f"Something went wrong in fetching the deployment with id '{new_dataflow.deployment_id}'"
                )
                logger.exception(error)
                logger.info("skipping to next loop")
                continue

            params = deployment["parameters"]
            task_config = {
                "slug": airbyte_sync_task.slug,
                "type": AIRBYTECONNECTION,
                "seq": 1,
                "airbyte_server_block": server_block.block_name,
                "connection_id": org_task.connection_id,
                "timeout": AIRBYTE_SYNC_TIMEOUT,
            }
            params["config"] = {"tasks": [task_config]}
            logger.info(f"PARAMS {new_dataflow.deployment_id}")
            try:
                payload = PrefectDataFlowUpdateSchema3(
                    name=new_dataflow.name,  # wont be updated
                    connections=[],  # wont be updated
                    dbtTransform="ignore",  # wont be updated
                    cron=new_dataflow.cron if new_dataflow.cron else "",
                    deployment_params=params,
                )
                update_dataflow_v1(new_dataflow.deployment_id, payload)
                logger.info(
                    f"updated deployment params for the deployment with id {new_dataflow.deployment_id}"
                )
            except Exception as error:
                logger.info(
                    f"Something went wrong in updating the deployment params with id '{new_dataflow.deployment_id}'"
                )
                logger.exception(error)
                logger.info("skipping to next loop")
                continue

            # assert deployment params updation
            try:
                deployment = get_deployment(new_dataflow.deployment_id)
                if "config" not in deployment["parameters"]:
                    self.failures.append(
                        f"Missing 'config' key in the deployment parameters for {org.slug} {new_dataflow.deployment_id}"
                    )
                else:
                    self.successes.append(
                        f"Found correct deployment params for for {org.slug} {new_dataflow.deployment_id}"
                    )
            except Exception as error:
                self.failures.append(
                    f"Failed to fetch deployment with id '{new_dataflow.deployment_id}' for {org.slug}"
                )
                logger.exception(error)
                logger.info("skipping to next loop")
                continue

    def migrate_transformation_blocks(self, org: Org):
        """
        - Create the dbt cli profile block
        - Create the secret block for git pull url if private repo & git token provided
        - Migrate Dbt Core Operation & Shell Operation blocks to org tasks
        """

        # fetch warehouse and credentials
        warehouse = OrgWarehouse.objects.filter(org=org).first()
        if warehouse is None:
<<<<<<< HEAD
            self.failures.append("SKIPPING: org does not have a warehouse")
=======
            self.failures.append(f"SKIPPING: org {org.slug} does not have a warehouse")
>>>>>>> 06190e21
            return
        try:
            credentials = secretsmanager.retrieve_warehouse_credentials(warehouse)
        except:
<<<<<<< HEAD
            self.failures.append("SKIPPING: couldnt retrieve the warehouse creds")
=======
            self.failures.append(
                f"SKIPPING: couldnt retrieve the warehouse creds for {org.slug}"
            )
>>>>>>> 06190e21
            return

        # get the dataset location if warehouse type is bigquery
        bqlocation = None
        if warehouse.wtype == "bigquery":
            try:
                destination = airbyte_service.get_destination(
                    org.airbyte_workspace_id, warehouse.airbyte_destination_id
                )
            except:
<<<<<<< HEAD
                self.failures.append("SKIPPING: couldnt bigquery warehouse location")
=======
                self.failures.append(
                    f"SKIPPING: couldnt get bigquery warehouse location for {org.slug}"
                )
>>>>>>> 06190e21
                return
            if destination.get("connectionConfiguration"):
                bqlocation = destination["connectionConfiguration"]["dataset_location"]

        dbt_env_dir = Path(org.dbt.dbt_venv)
        if not dbt_env_dir.exists():
            self.failures.append("SKIPPING: couldnt find the dbt venv")
            return
        dbt_binary = str(dbt_env_dir / "venv/bin/dbt")
        dbtrepodir = Path(os.getenv("CLIENTDBT_ROOT")) / org.slug / "dbtrepo"
        project_dir = str(dbtrepodir)
        dbt_project_filename = str(dbtrepodir / "dbt_project.yml")
        if not os.path.exists(dbt_project_filename):
            self.failures.append(f"{dbt_project_filename} is missing")
            return

        with open(dbt_project_filename, "r", encoding="utf-8") as dbt_project_file:
            dbt_project = yaml.safe_load(dbt_project_file)
            if "profile" not in dbt_project:
                self.failures.append(
<<<<<<< HEAD
                    "SKIPPING: could not find 'profile:' in dbt_project.yml"
=======
                    f"SKIPPING: could not find 'profile:' in dbt_project.yml for {org.slug}"
>>>>>>> 06190e21
                )
                return

        profile_name = dbt_project["profile"]
        target = org.dbt.default_schema

        # create the dbt cli profile block
        cli_profile_block = OrgPrefectBlockv1.objects.filter(
            org=org, block_type=DBTCLIPROFILE
        ).first()
        if cli_profile_block is None:
            try:
                cli_block_name = f"{org.slug}-{profile_name}"

                cli_block_response = prefect_service.create_dbt_cli_profile_block(
                    cli_block_name,
                    profile_name,
                    target,
                    warehouse.wtype,
                    bqlocation,
                    credentials,
                )

                # save the cli profile block in django db
                cli_profile_block = OrgPrefectBlockv1.objects.create(
                    org=org,
                    block_type=DBTCLIPROFILE,
                    block_id=cli_block_response["block_id"],
                    block_name=cli_block_response["block_name"],
                )
            except Exception as error:
<<<<<<< HEAD
                self.failures.append("FAILED to create the dbt cli profile block")
                logger.exception(error)
                return

            self.successes.append("Created the dbt cli profile block for the org")

        self.successes.append(
            f"Using the dbt cli profile block {cli_profile_block.block_name}"
=======
                self.failures.append(
                    f"FAILED to create the dbt cli profile block for {org.slug}"
                )
                logger.exception(error)
                return

            self.successes.append(
                f"Created the dbt cli profile block for the org {org.slug}"
            )

        self.successes.append(
            f"Using the dbt cli profile block {cli_profile_block.block_name} for {org.slug}"
>>>>>>> 06190e21
        )
        cnt = OrgPrefectBlockv1.objects.filter(
            org=org, block_type=DBTCLIPROFILE
        ).count()
        if cnt == 1:
<<<<<<< HEAD
            self.successes.append(f"ASSERT: Found {cnt} dbt cli profile block")
        else:
            self.failures.append(f"ASSERT: Found {cnt} dbt cli profile block")
=======
            self.successes.append(
                f"ASSERT: Found {cnt} dbt cli profile block for {org.slug}"
            )
        else:
            self.failures.append(
                f"ASSERT: Found {cnt} dbt cli profile block for {org.slug}"
            )
>>>>>>> 06190e21

        # create the secret block for git token url if needed
        secret_git_url_block = OrgPrefectBlockv1.objects.filter(
            org=org, block_type=SECRET
        ).first()
        if secret_git_url_block is None:
            gitrepo_access_token = secretsmanager.retrieve_github_token(org.dbt)
            gitrepo_url = org.dbt.gitrepo_url

            if gitrepo_access_token is not None and gitrepo_access_token != "":
                gitrepo_url = gitrepo_url.replace(
                    "github.com", "oauth2:" + gitrepo_access_token + "@github.com"
                )
                secret_block = PrefectSecretBlockCreate(
                    block_name=f"{org.slug}-git-pull-url",
                    secret=gitrepo_url,
                )
                try:
                    block_response = prefect_service.create_secret_block(secret_block)
                except:
                    self.failures.append(
<<<<<<< HEAD
                        "FAILED to create the secret git pull url block"
=======
                        "FAILED to create the secret git pull url block for {org.slug}"
>>>>>>> 06190e21
                    )
                    logger.exception(error)
                    return

                secret_git_url_block = OrgPrefectBlockv1.objects.create(
                    org=org,
                    block_type=SECRET,
                    block_id=block_response["block_id"],
                    block_name=block_response["block_name"],
                )
                self.successes.append("Created the secret git url block")

        self.successes.append(
            f"Org has a {'private repo' if secret_git_url_block else 'public repo'}"
        )
        cnt = OrgPrefectBlockv1.objects.filter(org=org, block_type=SECRET).count()
        self.successes.append(f"ASSERT: Found {cnt} secret block")

        # migrate dbt blocks ->  dbt tasks
        dbt_blocks = OrgPrefectBlock.objects.filter(
            org=org, block_type__in=[DBTCORE, SHELLOPERATION]
        ).all()
        for old_block in dbt_blocks:
            # its a git pull block
            task = None
            if old_block.block_name.endswith("git-pull"):
                task = Task.objects.filter(slug=TASK_GITPULL).first()
            else:  # its one of the dbt core block
                old_cmd = old_block.block_name.split(f"{old_block.dbt_target_schema}-")[
                    -1
                ]
                task = Task.objects.filter(slug__endswith=old_cmd).first()

            if not task:
<<<<<<< HEAD
                self.failures.append(f"Couldnt find the task {old_cmd}")
                self.failures.append(f"SKIPPING: migration of {old_block.block_name}")
                continue

            self.successes.append(f"Found corresponding task {task.slug}")

            org_task = OrgTask.objects.filter(org=org, task=task).first()
            if not org_task:
                self.successes.append(f"Creating orgtask for task {task.slug}")
                org_task = OrgTask.objects.create(task=task, org=org)
                self.successes.append(f"Created orgtask for task {task.slug}")

            cnt = OrgTask.objects.filter(org=org, task=task).count()
            if cnt == 1:
                self.successes.append(f"ASSERT: Found {cnt} orgtask for {task.slug}")
            else:
                self.failures.append(f"ASSERT: Found {cnt} orgtask for {task.slug}")
=======
                self.failures.append(f"Couldnt find the task {old_cmd} for {org.slug}")
                self.failures.append(
                    f"SKIPPING: migration of {old_block.block_name} for {org.slug}"
                )
                continue

            self.successes.append(
                f"Found corresponding task {task.slug} for {org.slug}"
            )

            org_task = OrgTask.objects.filter(org=org, task=task).first()
            if not org_task:
                self.successes.append(
                    f"Creating orgtask for task {task.slug} for {org.slug}"
                )
                org_task = OrgTask.objects.create(task=task, org=org)
                self.successes.append(
                    f"Created orgtask for task {task.slug} for {org.slug}"
                )

            cnt = OrgTask.objects.filter(org=org, task=task).count()
            if cnt == 1:
                self.successes.append(
                    f"ASSERT: Found {cnt} orgtask for {task.slug} for {org.slug}"
                )
            else:
                self.failures.append(
                    f"ASSERT: Found {cnt} orgtask for {task.slug} for {org.slug}"
                )
>>>>>>> 06190e21

    def migrate_manual_dbt_run_deployments(self, org: Org):
        """
        Migrate the manual deployment to execute dbt run command
        """

        # check if cli block is created
        cli_profile_block = OrgPrefectBlockv1.objects.filter(
            org=org, block_type=DBTCLIPROFILE
        ).first()
        if not cli_profile_block:
<<<<<<< HEAD
            self.failures.append("SKIPPING: Couldnt find the dbt cli profile block")
            return
        self.successes.append(
            f"Found dbt cli profile block : {cli_profile_block.block_name}"
=======
            self.failures.append(
                "SKIPPING: Couldnt find the dbt cli profile block for {org.slug}"
            )
            return
        self.successes.append(
            f"Found dbt cli profile block : {cli_profile_block.block_name} for {org.slug}"
>>>>>>> 06190e21
        )

        # dbt related params
        dbt_env_dir = Path(org.dbt.dbt_venv)
        if not dbt_env_dir.exists():
            self.failures.append("SKIPPING: couldnt find the dbt venv")
            return
        dbt_binary = str(dbt_env_dir / "venv/bin/dbt")
        dbtrepodir = Path(os.getenv("CLIENTDBT_ROOT")) / org.slug / "dbtrepo"
        project_dir = str(dbtrepodir)
        target = org.dbt.default_schema

        org_task = OrgTask.objects.filter(org=org, task__slug=TASK_DBTRUN).first()

        if not org_task:
            self.failures.append("SKIPPING: couldnt find the orgtask for dbt-run")
            return

        for old_dataflow in OrgDataFlow.objects.filter(
            org=org, deployment_name__startswith="manual-run", dataflow_type="manual"
        ).all():
            new_dataflow = OrgDataFlowv1.objects.filter(
                org=org, deployment_id=old_dataflow.deployment_id
            ).first()

            if not new_dataflow:
<<<<<<< HEAD
                logger.info("Creating a new dataflow for manual dbt run")
=======
                logger.info("Creating a new dataflow for manual dbt run for {org.slug}")
>>>>>>> 06190e21
                new_dataflow = OrgDataFlowv1.objects.create(
                    org=org,
                    name=old_dataflow.name,
                    deployment_name=old_dataflow.deployment_name,
                    deployment_id=old_dataflow.deployment_id,
                    cron=old_dataflow.cron,
                    dataflow_type="manual",
                )
<<<<<<< HEAD
                self.successes.append("Created dataflow in orgdataflowv1")
=======
                self.successes.append(
                    "Created dataflow in orgdataflowv1 for {org.slug}"
                )
>>>>>>> 06190e21

            # assert new dataflow creation
            cnt = OrgDataFlowv1.objects.filter(
                org=org, deployment_id=old_dataflow.deployment_id
            ).count()
            if cnt == 1:
                self.successes.append(
<<<<<<< HEAD
                    f"Found {cnt} row(s) for orgdataflowv1 for deployment id {old_dataflow.deployment_id}"
                )
            else:
                self.failures.append(
                    f"Found {cnt} row(s) for orgdataflowv1 for deployment id {old_dataflow.deployment_id}"
=======
                    f"Found {cnt} row(s) for orgdataflowv1 for deployment id {old_dataflow.deployment_id} for {org.slug}"
                )
            else:
                self.failures.append(
                    f"Found {cnt} row(s) for orgdataflowv1 for deployment id {old_dataflow.deployment_id} for {org.slug}"
>>>>>>> 06190e21
                )

            # map dataflow to org task
            df_orgtask = DataflowOrgTask.objects.filter(
                dataflow=new_dataflow, orgtask=org_task
            ).first()
            if not df_orgtask:
<<<<<<< HEAD
                logger.info("Creating dataflow orgtask mapping")
                df_orgtask = DataflowOrgTask.objects.create(
                    dataflow=new_dataflow, orgtask=org_task
                )
                logger.info("Created dataflow org task mapping")
                self.successes.append("Created dataflow orgtask mapping")
=======
                logger.info("Creating dataflow orgtask mapping for {org.slug}")
                df_orgtask = DataflowOrgTask.objects.create(
                    dataflow=new_dataflow, orgtask=org_task
                )
                logger.info("Created dataflow org task mapping for {org.slug}")
                self.successes.append("Created dataflow orgtask mapping for {org.slug}")
>>>>>>> 06190e21

            cnt = DataflowOrgTask.objects.filter(
                dataflow=new_dataflow, orgtask=org_task
            ).count()
            self.successes.append(
<<<<<<< HEAD
                f"Found {1} row(s) for dataflow<->orgtask mapping for deployment id {old_dataflow.deployment_id}"
=======
                f"Found {1} row(s) for dataflow<->orgtask mapping for deployment id {old_dataflow.deployment_id} for {org.slug}"
>>>>>>> 06190e21
            )

            # update deployment params
            deployment = None
            try:
                deployment = get_deployment(new_dataflow.deployment_id)
            except Exception as error:
                logger.info(
<<<<<<< HEAD
                    f"Something went wrong in fetching the deployment with id '{new_dataflow.deployment_id}'"
                )
                logger.exception(error)
                logger.info("skipping to next loop")
=======
                    f"Something went wrong in fetching the deployment with id '{new_dataflow.deployment_id}' for {org.slug}"
                )
                logger.exception(error)
                logger.debug("skipping to next loop")
>>>>>>> 06190e21
                continue

            params = deployment["parameters"]
            task_config = {
                "slug": org_task.task.slug,
                "type": DBTCORE,
                "seq": 1,
                "commands": [f"{dbt_binary} {org_task.task.command} --target {target}"],
                "env": {},
                "working_dir": project_dir,
                "profiles_dir": f"{project_dir}/profiles/",
                "project_dir": project_dir,
                "cli_profile_block": cli_profile_block.block_name,
                "cli_args": [],
            }
            params["config"] = {"tasks": [task_config]}
            logger.info(f"PARAMS {new_dataflow.deployment_id}")
            try:
                payload = PrefectDataFlowUpdateSchema3(
                    name=new_dataflow.name,  # wont be updated
                    connections=[],  # wont be updated
                    dbtTransform="ignore",  # wont be updated
                    cron=new_dataflow.cron if new_dataflow.cron else "",
                    deployment_params=params,
                )
                update_dataflow_v1(new_dataflow.deployment_id, payload)
                logger.info(
<<<<<<< HEAD
                    f"updated deployment params for the deployment with id {new_dataflow.deployment_id}"
                )
            except Exception as error:
                logger.info(
                    f"Something went wrong in updating the deployment params with id '{new_dataflow.deployment_id}'"
                )
                logger.exception(error)
                logger.info("skipping to next loop")
=======
                    f"updated deployment params for the deployment with id {new_dataflow.deployment_id} for {org.slug}"
                )
            except Exception as error:
                logger.info(
                    f"Something went wrong in updating the deployment params with id '{new_dataflow.deployment_id}' for {org.slug}"
                )
                logger.exception(error)
                logger.debug("skipping to next loop")
>>>>>>> 06190e21
                continue

            # assert deployment params updation
            try:
                deployment = get_deployment(new_dataflow.deployment_id)
                if "config" not in deployment["parameters"]:
                    self.failures.append(
                        f"Missing 'config' key in the deployment parameters for {org.slug} {new_dataflow.deployment_id}"
                    )
                else:
                    self.successes.append(
                        f"Found correct deployment params for for {org.slug} {new_dataflow.deployment_id}"
                    )
            except Exception as error:
                self.failures.append(
                    f"Failed to fetch deployment with id '{new_dataflow.deployment_id}' for {org.slug}"
                )
                logger.exception(error)
<<<<<<< HEAD
                logger.info("skipping to next loop")
=======
                logger.debug("skipping to next loop")
>>>>>>> 06190e21
                continue

    def migrate_org_pipelines(self, org: Org):
        """
        Migrate 'orchestrate' type dataflows
        """
        # check if the server block exists or not
        server_block = OrgPrefectBlockv1.objects.filter(
            org=org, block_type=AIRBYTESERVER
        ).first()
        if not server_block:
            self.failures.append(f"Server block not found for {org.slug}")
            return
<<<<<<< HEAD
        self.successes.append(f"Found airbyte server block: {server_block.block_name}")
=======
        self.successes.append(
            f"Found airbyte server block: {server_block.block_name} for {org.slug}"
        )
>>>>>>> 06190e21

        # check if cli block is created
        cli_profile_block = OrgPrefectBlockv1.objects.filter(
            org=org, block_type=DBTCLIPROFILE
        ).first()
        if not cli_profile_block:
            self.failures.append(
                f"SKIPPING: Couldnt find the dbt cli profile block for org {org.slug}"
            )
            return
        self.successes.append(
<<<<<<< HEAD
            f"Found dbt cli profile block : {cli_profile_block.block_name}"
=======
            f"Found dbt cli profile block : {cli_profile_block.block_name} for {org.slug}"
>>>>>>> 06190e21
        )

        for old_dataflow in OrgDataFlow.objects.filter(
            org=org, dataflow_type="orchestrate"
        ).all():
            new_dataflow = OrgDataFlowv1.objects.filter(
                org=org, deployment_id=old_dataflow.deployment_id
            ).first()
            if not new_dataflow:
<<<<<<< HEAD
                logger.info("Creating a new pipeline in orgdataflowv1")
=======
                logger.info("Creating a new pipeline in orgdataflowv1 for {org.slug}")
>>>>>>> 06190e21
                new_dataflow = OrgDataFlowv1.objects.create(
                    org=org,
                    name=old_dataflow.name,
                    deployment_name=old_dataflow.deployment_name,
                    deployment_id=old_dataflow.deployment_id,
                    cron=old_dataflow.cron,
                    dataflow_type="orchestrate",
                )
<<<<<<< HEAD
                self.successes.append("Created pipeline in orgdataflowv1")
=======
                self.successes.append(
                    "Created pipeline in orgdataflowv1 for {org.slug}"
                )
>>>>>>> 06190e21

            # assert new dataflow creation
            cnt = OrgDataFlowv1.objects.filter(
                org=org, deployment_id=old_dataflow.deployment_id
            ).count()
            if cnt == 1:
                self.successes.append(
<<<<<<< HEAD
                    f"Found {cnt} row(s) for orgdataflowv1 for deployment id {old_dataflow.deployment_id}"
                )
            else:
                self.failures.append(
                    f"Found {cnt} row(s) for orgdataflowv1 for deployment id {old_dataflow.deployment_id}"
=======
                    f"Found {cnt} row(s) for orgdataflowv1 for deployment id {old_dataflow.deployment_id} for {org.slug}"
                )
            else:
                self.failures.append(
                    f"Found {cnt} row(s) for orgdataflowv1 for deployment id {old_dataflow.deployment_id} for {org.slug}"
>>>>>>> 06190e21
                )

            # map orgtasks for this new deloyment in datafloworgtask table
            for dataflow_blk in DataflowBlock.objects.filter(
                dataflow=old_dataflow
            ).all():
                task = None
                org_task = None
                connection_id = None
                if dataflow_blk.opb.block_type == AIRBYTECONNECTION:
                    task = Task.objects.filter(slug=TASK_AIRBYTESYNC).first()
                    if not task:
                        self.failures.append(
<<<<<<< HEAD
                            "SKIPPING: airbyte connection task not found"
=======
                            "SKIPPING: airbyte connection task not found for {org.slug}"
>>>>>>> 06190e21
                        )
                        continue
                    # fetch the conn block for connection_id
                    conn_block = None
                    try:
                        conn_block = prefect_service.get_airbyte_connection_block_by_id(
                            dataflow_blk.opb.block_id
                        )
                    except Exception as error:
                        logger.exception(error)

                    if not conn_block or "data" not in conn_block:
                        self.failures.append(
<<<<<<< HEAD
                            f"SKIPPING: Couldnt find airbyte conn block {dataflow_blk.opb.block_name} in prefect & couldnt map orgtask to new pipeline {new_dataflow.name}"
=======
                            f"SKIPPING: Couldnt find airbyte conn block {dataflow_blk.opb.block_name} in prefect & couldnt map orgtask to new pipeline {new_dataflow.name} for {org.slug}"
>>>>>>> 06190e21
                        )
                        continue

                    if (
                        "connection_id" not in conn_block["data"]
                        or not conn_block["data"]["connection_id"]
                    ):
                        self.failures.append(
<<<<<<< HEAD
                            f"SKIPPING: Couldnt find the connection_id in airbyte connection block {dataflow_blk.opb.block_name} "
=======
                            f"SKIPPING: Couldnt find the connection_id in airbyte connection block {dataflow_blk.opb.block_name}  for {org.slug}"
>>>>>>> 06190e21
                        )
                        continue

                    self.successes.append(
<<<<<<< HEAD
                        f"Found airbyte conn block in prefect {dataflow_blk.opb.block_name}. Will use connection_id from here to create orgtask mapping of pipeline"
=======
                        f"Found airbyte conn block in prefect {dataflow_blk.opb.block_name}. Will use connection_id from here to create orgtask mapping of pipeline for {org.slug}"
>>>>>>> 06190e21
                    )
                    connection_id = conn_block["data"]["connection_id"]

                elif dataflow_blk.opb.block_type == SHELLOPERATION:
                    task = Task.objects.filter(slug=TASK_GITPULL).first()
                    if not task:
<<<<<<< HEAD
                        self.failures.append("SKIPPING: shell operation task not found")
=======
                        self.failures.append(
                            f"SKIPPING: shell operation task not found for {org.slug}"
                        )
>>>>>>> 06190e21
                        continue

                elif dataflow_blk.opb.block_type == DBTCORE:
                    old_cmd = dataflow_blk.opb.block_name.split(
                        f"{dataflow_blk.opb.dbt_target_schema}-"
                    )[-1]
                    task = Task.objects.filter(slug__endswith=old_cmd).first()
                    if not task:
                        self.failures.append(
<<<<<<< HEAD
                            f"SKIPPING: dbt core task {old_cmd} not found"
=======
                            f"SKIPPING: dbt core task {old_cmd} not found for {org.slug}"
>>>>>>> 06190e21
                        )
                        continue

                if task is None:
                    logger.info("Unrecognized block_type")
<<<<<<< HEAD
                    self.failures.append("Unrecognized block_type")
=======
                    self.failures.append(
                        f"Unrecognized block_type {dataflow_blk.opb.block_type} for {org.slug}"
                    )
>>>>>>> 06190e21
                    continue

                org_task = OrgTask.objects.filter(
                    org=org,
                    task=task,
                    connection_id=connection_id,
                ).first()
                if not org_task:
<<<<<<< HEAD
                    logger.info("Org task not found, creating a new one")
=======
                    logger.info(
                        f"Org task not found, creating a new one for {org.slug}"
                    )
>>>>>>> 06190e21
                    org_task = OrgTask.objects.create(
                        org=org,
                        task=task,
                        connection_id=connection_id,
                    )
                    self.successes.append(
<<<<<<< HEAD
                        f"Created orgtask {org_task.task.slug} for new pipeline {new_dataflow.name}"
=======
                        f"Created orgtask {org_task.task.slug} for new pipeline {new_dataflow.name} for {org.slug}"
>>>>>>> 06190e21
                    )

                # assert orgtask
                cnt = OrgTask.objects.filter(
                    org=org,
                    task=task,
                    connection_id=connection_id,
                ).count()
                if cnt == 1:
                    self.successes.append(
<<<<<<< HEAD
                        f"ASSERT: Found {cnt} orgtask record for new pipeline {new_dataflow.name} and its opb {dataflow_blk.opb.block_name}"
                    )
                else:
                    self.failures.append(
                        f"ASSERT: Found {cnt} orgtask record for new pipeline {new_dataflow.name} and its opb {dataflow_blk.opb.block_name}"
=======
                        f"ASSERT: Found {cnt} orgtask record for new pipeline {new_dataflow.name} and its opb {dataflow_blk.opb.block_name} for {org.slug}"
                    )
                else:
                    self.failures.append(
                        f"ASSERT: Found {cnt} orgtask record for new pipeline {new_dataflow.name} and its opb {dataflow_blk.opb.block_name} for {org.slug}"
>>>>>>> 06190e21
                    )

                # create orgtask mapping to dataflow
                dataflow_orgtask = DataflowOrgTask.objects.filter(
                    dataflow=new_dataflow, orgtask=org_task
                ).first()
                if not dataflow_orgtask:
                    logger.info("Creating datafloworgtask")
                    dataflow_orgtask = DataflowOrgTask.objects.create(
                        dataflow=new_dataflow, orgtask=org_task
                    )
<<<<<<< HEAD
                    self.successes.append("Created datafloworgtask")
=======
                    self.successes.append(f"Created datafloworgtask for {org.slug}")
>>>>>>> 06190e21

                # assert datafloworgtask
                cnt = DataflowOrgTask.objects.filter(
                    dataflow=new_dataflow, orgtask=org_task
                ).count()
                if cnt == 1:
                    self.successes.append(
<<<<<<< HEAD
                        f"ASSERT: Found {cnt} datafloworgtask record for new pipeline {new_dataflow.name} and its opb {dataflow_blk.opb.block_name}"
                    )
                else:
                    self.failures.append(
                        f"ASSERT: Found {cnt} datafloworgtask record for new pipeline {new_dataflow.name} and its opb {dataflow_blk.opb.block_name}"
                    )

            # update deployment params
            deployment = None
            try:
                deployment = get_deployment(new_dataflow.deployment_id)
            except Exception as error:
                logger.info(
                    f"Something went wrong in fetching the deployment with id '{new_dataflow.deployment_id}'"
                )
                logger.exception(error)
                logger.info("skipping to next loop")
                continue

=======
                        f"ASSERT: Found {cnt} datafloworgtask record for new pipeline {new_dataflow.name} and its opb {dataflow_blk.opb.block_name} for {org.slug}"
                    )
                else:
                    self.failures.append(
                        f"ASSERT: Found {cnt} datafloworgtask record for new pipeline {new_dataflow.name} and its opb {dataflow_blk.opb.block_name} for {org.slug}"
                    )

>>>>>>> 06190e21
    def handle(self, *args, **options):
        for org in Org.objects.all():
            self.migrate_airbyte_server_blocks(org)
            self.migrate_manual_sync_conn_deployments(org)
            self.migrate_transformation_blocks(org)
            self.migrate_manual_dbt_run_deployments(org)
            self.migrate_org_pipelines(org)

        # show summary
        print("=" * 80)
        print("SUCCESSES")
        print("=" * 80)
        for success in self.successes:
            print("SUCCESS " + success)
        print("=" * 80)
        print("FAILURES")
        print("=" * 80)
        for failure in self.failures:
            print("FAILURE " + failure)<|MERGE_RESOLUTION|>--- conflicted
+++ resolved
@@ -263,22 +263,14 @@
         # fetch warehouse and credentials
         warehouse = OrgWarehouse.objects.filter(org=org).first()
         if warehouse is None:
-<<<<<<< HEAD
-            self.failures.append("SKIPPING: org does not have a warehouse")
-=======
             self.failures.append(f"SKIPPING: org {org.slug} does not have a warehouse")
->>>>>>> 06190e21
             return
         try:
             credentials = secretsmanager.retrieve_warehouse_credentials(warehouse)
         except:
-<<<<<<< HEAD
-            self.failures.append("SKIPPING: couldnt retrieve the warehouse creds")
-=======
             self.failures.append(
                 f"SKIPPING: couldnt retrieve the warehouse creds for {org.slug}"
             )
->>>>>>> 06190e21
             return
 
         # get the dataset location if warehouse type is bigquery
@@ -289,13 +281,9 @@
                     org.airbyte_workspace_id, warehouse.airbyte_destination_id
                 )
             except:
-<<<<<<< HEAD
-                self.failures.append("SKIPPING: couldnt bigquery warehouse location")
-=======
                 self.failures.append(
                     f"SKIPPING: couldnt get bigquery warehouse location for {org.slug}"
                 )
->>>>>>> 06190e21
                 return
             if destination.get("connectionConfiguration"):
                 bqlocation = destination["connectionConfiguration"]["dataset_location"]
@@ -316,11 +304,7 @@
             dbt_project = yaml.safe_load(dbt_project_file)
             if "profile" not in dbt_project:
                 self.failures.append(
-<<<<<<< HEAD
-                    "SKIPPING: could not find 'profile:' in dbt_project.yml"
-=======
                     f"SKIPPING: could not find 'profile:' in dbt_project.yml for {org.slug}"
->>>>>>> 06190e21
                 )
                 return
 
@@ -352,39 +336,23 @@
                     block_name=cli_block_response["block_name"],
                 )
             except Exception as error:
-<<<<<<< HEAD
-                self.failures.append("FAILED to create the dbt cli profile block")
+                self.failures.append(
+                    f"FAILED to create the dbt cli profile block for {org.slug}"
+                )
                 logger.exception(error)
                 return
 
-            self.successes.append("Created the dbt cli profile block for the org")
-
-        self.successes.append(
-            f"Using the dbt cli profile block {cli_profile_block.block_name}"
-=======
-                self.failures.append(
-                    f"FAILED to create the dbt cli profile block for {org.slug}"
-                )
-                logger.exception(error)
-                return
-
             self.successes.append(
                 f"Created the dbt cli profile block for the org {org.slug}"
             )
 
         self.successes.append(
             f"Using the dbt cli profile block {cli_profile_block.block_name} for {org.slug}"
->>>>>>> 06190e21
         )
         cnt = OrgPrefectBlockv1.objects.filter(
             org=org, block_type=DBTCLIPROFILE
         ).count()
         if cnt == 1:
-<<<<<<< HEAD
-            self.successes.append(f"ASSERT: Found {cnt} dbt cli profile block")
-        else:
-            self.failures.append(f"ASSERT: Found {cnt} dbt cli profile block")
-=======
             self.successes.append(
                 f"ASSERT: Found {cnt} dbt cli profile block for {org.slug}"
             )
@@ -392,7 +360,6 @@
             self.failures.append(
                 f"ASSERT: Found {cnt} dbt cli profile block for {org.slug}"
             )
->>>>>>> 06190e21
 
         # create the secret block for git token url if needed
         secret_git_url_block = OrgPrefectBlockv1.objects.filter(
@@ -414,11 +381,7 @@
                     block_response = prefect_service.create_secret_block(secret_block)
                 except:
                     self.failures.append(
-<<<<<<< HEAD
-                        "FAILED to create the secret git pull url block"
-=======
                         "FAILED to create the secret git pull url block for {org.slug}"
->>>>>>> 06190e21
                     )
                     logger.exception(error)
                     return
@@ -453,25 +416,6 @@
                 task = Task.objects.filter(slug__endswith=old_cmd).first()
 
             if not task:
-<<<<<<< HEAD
-                self.failures.append(f"Couldnt find the task {old_cmd}")
-                self.failures.append(f"SKIPPING: migration of {old_block.block_name}")
-                continue
-
-            self.successes.append(f"Found corresponding task {task.slug}")
-
-            org_task = OrgTask.objects.filter(org=org, task=task).first()
-            if not org_task:
-                self.successes.append(f"Creating orgtask for task {task.slug}")
-                org_task = OrgTask.objects.create(task=task, org=org)
-                self.successes.append(f"Created orgtask for task {task.slug}")
-
-            cnt = OrgTask.objects.filter(org=org, task=task).count()
-            if cnt == 1:
-                self.successes.append(f"ASSERT: Found {cnt} orgtask for {task.slug}")
-            else:
-                self.failures.append(f"ASSERT: Found {cnt} orgtask for {task.slug}")
-=======
                 self.failures.append(f"Couldnt find the task {old_cmd} for {org.slug}")
                 self.failures.append(
                     f"SKIPPING: migration of {old_block.block_name} for {org.slug}"
@@ -501,7 +445,6 @@
                 self.failures.append(
                     f"ASSERT: Found {cnt} orgtask for {task.slug} for {org.slug}"
                 )
->>>>>>> 06190e21
 
     def migrate_manual_dbt_run_deployments(self, org: Org):
         """
@@ -513,19 +456,12 @@
             org=org, block_type=DBTCLIPROFILE
         ).first()
         if not cli_profile_block:
-<<<<<<< HEAD
-            self.failures.append("SKIPPING: Couldnt find the dbt cli profile block")
-            return
-        self.successes.append(
-            f"Found dbt cli profile block : {cli_profile_block.block_name}"
-=======
             self.failures.append(
                 "SKIPPING: Couldnt find the dbt cli profile block for {org.slug}"
             )
             return
         self.successes.append(
             f"Found dbt cli profile block : {cli_profile_block.block_name} for {org.slug}"
->>>>>>> 06190e21
         )
 
         # dbt related params
@@ -552,11 +488,7 @@
             ).first()
 
             if not new_dataflow:
-<<<<<<< HEAD
-                logger.info("Creating a new dataflow for manual dbt run")
-=======
                 logger.info("Creating a new dataflow for manual dbt run for {org.slug}")
->>>>>>> 06190e21
                 new_dataflow = OrgDataFlowv1.objects.create(
                     org=org,
                     name=old_dataflow.name,
@@ -565,13 +497,9 @@
                     cron=old_dataflow.cron,
                     dataflow_type="manual",
                 )
-<<<<<<< HEAD
-                self.successes.append("Created dataflow in orgdataflowv1")
-=======
                 self.successes.append(
                     "Created dataflow in orgdataflowv1 for {org.slug}"
                 )
->>>>>>> 06190e21
 
             # assert new dataflow creation
             cnt = OrgDataFlowv1.objects.filter(
@@ -579,19 +507,11 @@
             ).count()
             if cnt == 1:
                 self.successes.append(
-<<<<<<< HEAD
-                    f"Found {cnt} row(s) for orgdataflowv1 for deployment id {old_dataflow.deployment_id}"
+                    f"Found {cnt} row(s) for orgdataflowv1 for deployment id {old_dataflow.deployment_id} for {org.slug}"
                 )
             else:
                 self.failures.append(
-                    f"Found {cnt} row(s) for orgdataflowv1 for deployment id {old_dataflow.deployment_id}"
-=======
                     f"Found {cnt} row(s) for orgdataflowv1 for deployment id {old_dataflow.deployment_id} for {org.slug}"
-                )
-            else:
-                self.failures.append(
-                    f"Found {cnt} row(s) for orgdataflowv1 for deployment id {old_dataflow.deployment_id} for {org.slug}"
->>>>>>> 06190e21
                 )
 
             # map dataflow to org task
@@ -599,31 +519,18 @@
                 dataflow=new_dataflow, orgtask=org_task
             ).first()
             if not df_orgtask:
-<<<<<<< HEAD
-                logger.info("Creating dataflow orgtask mapping")
-                df_orgtask = DataflowOrgTask.objects.create(
-                    dataflow=new_dataflow, orgtask=org_task
-                )
-                logger.info("Created dataflow org task mapping")
-                self.successes.append("Created dataflow orgtask mapping")
-=======
                 logger.info("Creating dataflow orgtask mapping for {org.slug}")
                 df_orgtask = DataflowOrgTask.objects.create(
                     dataflow=new_dataflow, orgtask=org_task
                 )
                 logger.info("Created dataflow org task mapping for {org.slug}")
                 self.successes.append("Created dataflow orgtask mapping for {org.slug}")
->>>>>>> 06190e21
 
             cnt = DataflowOrgTask.objects.filter(
                 dataflow=new_dataflow, orgtask=org_task
             ).count()
             self.successes.append(
-<<<<<<< HEAD
-                f"Found {1} row(s) for dataflow<->orgtask mapping for deployment id {old_dataflow.deployment_id}"
-=======
                 f"Found {1} row(s) for dataflow<->orgtask mapping for deployment id {old_dataflow.deployment_id} for {org.slug}"
->>>>>>> 06190e21
             )
 
             # update deployment params
@@ -632,17 +539,10 @@
                 deployment = get_deployment(new_dataflow.deployment_id)
             except Exception as error:
                 logger.info(
-<<<<<<< HEAD
-                    f"Something went wrong in fetching the deployment with id '{new_dataflow.deployment_id}'"
-                )
-                logger.exception(error)
-                logger.info("skipping to next loop")
-=======
                     f"Something went wrong in fetching the deployment with id '{new_dataflow.deployment_id}' for {org.slug}"
                 )
                 logger.exception(error)
                 logger.debug("skipping to next loop")
->>>>>>> 06190e21
                 continue
 
             params = deployment["parameters"]
@@ -670,16 +570,6 @@
                 )
                 update_dataflow_v1(new_dataflow.deployment_id, payload)
                 logger.info(
-<<<<<<< HEAD
-                    f"updated deployment params for the deployment with id {new_dataflow.deployment_id}"
-                )
-            except Exception as error:
-                logger.info(
-                    f"Something went wrong in updating the deployment params with id '{new_dataflow.deployment_id}'"
-                )
-                logger.exception(error)
-                logger.info("skipping to next loop")
-=======
                     f"updated deployment params for the deployment with id {new_dataflow.deployment_id} for {org.slug}"
                 )
             except Exception as error:
@@ -688,7 +578,6 @@
                 )
                 logger.exception(error)
                 logger.debug("skipping to next loop")
->>>>>>> 06190e21
                 continue
 
             # assert deployment params updation
@@ -707,11 +596,7 @@
                     f"Failed to fetch deployment with id '{new_dataflow.deployment_id}' for {org.slug}"
                 )
                 logger.exception(error)
-<<<<<<< HEAD
-                logger.info("skipping to next loop")
-=======
                 logger.debug("skipping to next loop")
->>>>>>> 06190e21
                 continue
 
     def migrate_org_pipelines(self, org: Org):
@@ -725,13 +610,9 @@
         if not server_block:
             self.failures.append(f"Server block not found for {org.slug}")
             return
-<<<<<<< HEAD
-        self.successes.append(f"Found airbyte server block: {server_block.block_name}")
-=======
         self.successes.append(
             f"Found airbyte server block: {server_block.block_name} for {org.slug}"
         )
->>>>>>> 06190e21
 
         # check if cli block is created
         cli_profile_block = OrgPrefectBlockv1.objects.filter(
@@ -743,11 +624,7 @@
             )
             return
         self.successes.append(
-<<<<<<< HEAD
-            f"Found dbt cli profile block : {cli_profile_block.block_name}"
-=======
             f"Found dbt cli profile block : {cli_profile_block.block_name} for {org.slug}"
->>>>>>> 06190e21
         )
 
         for old_dataflow in OrgDataFlow.objects.filter(
@@ -757,11 +634,7 @@
                 org=org, deployment_id=old_dataflow.deployment_id
             ).first()
             if not new_dataflow:
-<<<<<<< HEAD
-                logger.info("Creating a new pipeline in orgdataflowv1")
-=======
                 logger.info("Creating a new pipeline in orgdataflowv1 for {org.slug}")
->>>>>>> 06190e21
                 new_dataflow = OrgDataFlowv1.objects.create(
                     org=org,
                     name=old_dataflow.name,
@@ -770,13 +643,9 @@
                     cron=old_dataflow.cron,
                     dataflow_type="orchestrate",
                 )
-<<<<<<< HEAD
-                self.successes.append("Created pipeline in orgdataflowv1")
-=======
                 self.successes.append(
                     "Created pipeline in orgdataflowv1 for {org.slug}"
                 )
->>>>>>> 06190e21
 
             # assert new dataflow creation
             cnt = OrgDataFlowv1.objects.filter(
@@ -784,19 +653,11 @@
             ).count()
             if cnt == 1:
                 self.successes.append(
-<<<<<<< HEAD
-                    f"Found {cnt} row(s) for orgdataflowv1 for deployment id {old_dataflow.deployment_id}"
+                    f"Found {cnt} row(s) for orgdataflowv1 for deployment id {old_dataflow.deployment_id} for {org.slug}"
                 )
             else:
                 self.failures.append(
-                    f"Found {cnt} row(s) for orgdataflowv1 for deployment id {old_dataflow.deployment_id}"
-=======
                     f"Found {cnt} row(s) for orgdataflowv1 for deployment id {old_dataflow.deployment_id} for {org.slug}"
-                )
-            else:
-                self.failures.append(
-                    f"Found {cnt} row(s) for orgdataflowv1 for deployment id {old_dataflow.deployment_id} for {org.slug}"
->>>>>>> 06190e21
                 )
 
             # map orgtasks for this new deloyment in datafloworgtask table
@@ -810,11 +671,7 @@
                     task = Task.objects.filter(slug=TASK_AIRBYTESYNC).first()
                     if not task:
                         self.failures.append(
-<<<<<<< HEAD
-                            "SKIPPING: airbyte connection task not found"
-=======
                             "SKIPPING: airbyte connection task not found for {org.slug}"
->>>>>>> 06190e21
                         )
                         continue
                     # fetch the conn block for connection_id
@@ -828,11 +685,7 @@
 
                     if not conn_block or "data" not in conn_block:
                         self.failures.append(
-<<<<<<< HEAD
-                            f"SKIPPING: Couldnt find airbyte conn block {dataflow_blk.opb.block_name} in prefect & couldnt map orgtask to new pipeline {new_dataflow.name}"
-=======
                             f"SKIPPING: Couldnt find airbyte conn block {dataflow_blk.opb.block_name} in prefect & couldnt map orgtask to new pipeline {new_dataflow.name} for {org.slug}"
->>>>>>> 06190e21
                         )
                         continue
 
@@ -841,33 +694,21 @@
                         or not conn_block["data"]["connection_id"]
                     ):
                         self.failures.append(
-<<<<<<< HEAD
-                            f"SKIPPING: Couldnt find the connection_id in airbyte connection block {dataflow_blk.opb.block_name} "
-=======
                             f"SKIPPING: Couldnt find the connection_id in airbyte connection block {dataflow_blk.opb.block_name}  for {org.slug}"
->>>>>>> 06190e21
                         )
                         continue
 
                     self.successes.append(
-<<<<<<< HEAD
-                        f"Found airbyte conn block in prefect {dataflow_blk.opb.block_name}. Will use connection_id from here to create orgtask mapping of pipeline"
-=======
                         f"Found airbyte conn block in prefect {dataflow_blk.opb.block_name}. Will use connection_id from here to create orgtask mapping of pipeline for {org.slug}"
->>>>>>> 06190e21
                     )
                     connection_id = conn_block["data"]["connection_id"]
 
                 elif dataflow_blk.opb.block_type == SHELLOPERATION:
                     task = Task.objects.filter(slug=TASK_GITPULL).first()
                     if not task:
-<<<<<<< HEAD
-                        self.failures.append("SKIPPING: shell operation task not found")
-=======
                         self.failures.append(
                             f"SKIPPING: shell operation task not found for {org.slug}"
                         )
->>>>>>> 06190e21
                         continue
 
                 elif dataflow_blk.opb.block_type == DBTCORE:
@@ -877,23 +718,15 @@
                     task = Task.objects.filter(slug__endswith=old_cmd).first()
                     if not task:
                         self.failures.append(
-<<<<<<< HEAD
-                            f"SKIPPING: dbt core task {old_cmd} not found"
-=======
                             f"SKIPPING: dbt core task {old_cmd} not found for {org.slug}"
->>>>>>> 06190e21
                         )
                         continue
 
                 if task is None:
                     logger.info("Unrecognized block_type")
-<<<<<<< HEAD
-                    self.failures.append("Unrecognized block_type")
-=======
                     self.failures.append(
                         f"Unrecognized block_type {dataflow_blk.opb.block_type} for {org.slug}"
                     )
->>>>>>> 06190e21
                     continue
 
                 org_task = OrgTask.objects.filter(
@@ -902,24 +735,16 @@
                     connection_id=connection_id,
                 ).first()
                 if not org_task:
-<<<<<<< HEAD
-                    logger.info("Org task not found, creating a new one")
-=======
                     logger.info(
                         f"Org task not found, creating a new one for {org.slug}"
                     )
->>>>>>> 06190e21
                     org_task = OrgTask.objects.create(
                         org=org,
                         task=task,
                         connection_id=connection_id,
                     )
                     self.successes.append(
-<<<<<<< HEAD
-                        f"Created orgtask {org_task.task.slug} for new pipeline {new_dataflow.name}"
-=======
                         f"Created orgtask {org_task.task.slug} for new pipeline {new_dataflow.name} for {org.slug}"
->>>>>>> 06190e21
                     )
 
                 # assert orgtask
@@ -930,19 +755,11 @@
                 ).count()
                 if cnt == 1:
                     self.successes.append(
-<<<<<<< HEAD
-                        f"ASSERT: Found {cnt} orgtask record for new pipeline {new_dataflow.name} and its opb {dataflow_blk.opb.block_name}"
-                    )
-                else:
-                    self.failures.append(
-                        f"ASSERT: Found {cnt} orgtask record for new pipeline {new_dataflow.name} and its opb {dataflow_blk.opb.block_name}"
-=======
                         f"ASSERT: Found {cnt} orgtask record for new pipeline {new_dataflow.name} and its opb {dataflow_blk.opb.block_name} for {org.slug}"
                     )
                 else:
                     self.failures.append(
                         f"ASSERT: Found {cnt} orgtask record for new pipeline {new_dataflow.name} and its opb {dataflow_blk.opb.block_name} for {org.slug}"
->>>>>>> 06190e21
                     )
 
                 # create orgtask mapping to dataflow
@@ -954,11 +771,7 @@
                     dataflow_orgtask = DataflowOrgTask.objects.create(
                         dataflow=new_dataflow, orgtask=org_task
                     )
-<<<<<<< HEAD
-                    self.successes.append("Created datafloworgtask")
-=======
                     self.successes.append(f"Created datafloworgtask for {org.slug}")
->>>>>>> 06190e21
 
                 # assert datafloworgtask
                 cnt = DataflowOrgTask.objects.filter(
@@ -966,12 +779,11 @@
                 ).count()
                 if cnt == 1:
                     self.successes.append(
-<<<<<<< HEAD
-                        f"ASSERT: Found {cnt} datafloworgtask record for new pipeline {new_dataflow.name} and its opb {dataflow_blk.opb.block_name}"
+                        f"ASSERT: Found {cnt} datafloworgtask record for new pipeline {new_dataflow.name} and its opb {dataflow_blk.opb.block_name} for {org.slug}"
                     )
                 else:
                     self.failures.append(
-                        f"ASSERT: Found {cnt} datafloworgtask record for new pipeline {new_dataflow.name} and its opb {dataflow_blk.opb.block_name}"
+                        f"ASSERT: Found {cnt} datafloworgtask record for new pipeline {new_dataflow.name} and its opb {dataflow_blk.opb.block_name} for {org.slug}"
                     )
 
             # update deployment params
@@ -986,15 +798,6 @@
                 logger.info("skipping to next loop")
                 continue
 
-=======
-                        f"ASSERT: Found {cnt} datafloworgtask record for new pipeline {new_dataflow.name} and its opb {dataflow_blk.opb.block_name} for {org.slug}"
-                    )
-                else:
-                    self.failures.append(
-                        f"ASSERT: Found {cnt} datafloworgtask record for new pipeline {new_dataflow.name} and its opb {dataflow_blk.opb.block_name} for {org.slug}"
-                    )
-
->>>>>>> 06190e21
     def handle(self, *args, **options):
         for org in Org.objects.all():
             self.migrate_airbyte_server_blocks(org)
