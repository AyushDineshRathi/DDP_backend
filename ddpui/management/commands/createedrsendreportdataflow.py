--- conflicted
+++ resolved
@@ -88,11 +88,7 @@
             print(
                 f"creating `{options['schedule']}` OrgDataFlowv1 named {dataflow['deployment']['name']} with deployment_id {dataflow['deployment']['id']}"
             )
-<<<<<<< HEAD
-            dataflow = OrgDataFlowv1.objects.create(
-=======
             data_flow = OrgDataFlowv1.objects.create(
->>>>>>> 88d9b85e
                 org=org,
                 name=dataflow["deployment"]["name"],
                 deployment_name=dataflow["deployment"]["name"],
@@ -101,8 +97,4 @@
                 cron=options["cron"] if options["schedule"] == "orchestrate" else None,
             )
 
-<<<<<<< HEAD
-            DataflowOrgTask.objects.create(dataflow=dataflow, orgtask=org_task)
-=======
-            DataflowOrgTask.objects.create(dataflow=data_flow, orgtask=org_task)
->>>>>>> 88d9b85e
+            DataflowOrgTask.objects.create(dataflow=data_flow, orgtask=org_task)