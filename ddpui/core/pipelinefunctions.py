--- conflicted
+++ resolved
@@ -23,11 +23,8 @@
     AIRBYTE_SYNC_TIMEOUT,
     TASK_GITPULL,
     TASK_AIRBYTESYNC,
-<<<<<<< HEAD
     TASK_GENERATE_EDR,
-=======
     TASK_AIRBYTERESET,
->>>>>>> c4c5b00d
 )
 from ddpui.ddpdbt.schema import DbtProjectParams
 
