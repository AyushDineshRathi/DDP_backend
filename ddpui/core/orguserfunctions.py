--- conflicted
+++ resolved
@@ -5,12 +5,8 @@
 
 import os
 from datetime import datetime
-<<<<<<< HEAD
 
 from ddpui.utils.redis_client import  RedisClient
-=======
-from uuid import uuid4
->>>>>>> 12c6fde1
 
 from django.contrib.auth.models import User
 from django.db import transaction
