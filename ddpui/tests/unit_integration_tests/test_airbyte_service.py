--- conflicted
+++ resolved
@@ -452,8 +452,6 @@
         assert isinstance(result, dict)
 
 
-<<<<<<< HEAD
-=======
 def test_delete_source_failure():
     workspace_id = "my_workspace_id"
     source_id = "1"
@@ -462,7 +460,6 @@
         assert response == "abreq-retval"
 
 
->>>>>>> 86db5847
 def test_delete_source_with_invalid_workspace_id():
     with pytest.raises(HttpError) as excinfo:
         delete_source(123, "1")
