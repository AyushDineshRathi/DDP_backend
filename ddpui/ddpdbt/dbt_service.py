--- conflicted
+++ resolved
@@ -7,12 +7,8 @@
 import subprocess
 from pathlib import Path
 import requests
-<<<<<<< HEAD
-from redis import Redis
-=======
 import re
 from uuid import uuid4
->>>>>>> 74352469
 import boto3
 import boto3.exceptions
 
