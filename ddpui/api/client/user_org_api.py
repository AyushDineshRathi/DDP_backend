--- conflicted
+++ resolved
@@ -439,19 +439,15 @@
         invited_on=payload.invited_on,
         invite_code=payload.invite_code,
     )
-<<<<<<< HEAD
 
     # trigger an email to the user
     invite_url = f"{frontend_url}/users/invitation/?invite_code={payload.invite_code}"
     sendgrid.send_invite_user_email(invitation.invited_email, invite_url)
-    logger.info("Invitation send to the user")
-
-=======
+
     logger.info(
         f"Invited {payload.invited_email} to join {orguser.org.name} "
         f"with invite code {payload.invite_code}",
     )
->>>>>>> 3c4ff924
     return payload
 
 
