import os
from uuid import uuid4
from pathlib import Path
<<<<<<< HEAD
from ddpui.utils.redis_client import  RedisClient

=======
from redis import Redis
>>>>>>> 2202628d
from ninja import NinjaAPI
from ninja.errors import HttpError

from ninja.errors import ValidationError
from ninja.responses import Response
from pydantic.error_wrappers import ValidationError as PydanticValidationError

from ddpui import auth
from ddpui.ddpprefect.schema import OrgDbtSchema, OrgDbtGitHub, OrgDbtTarget
from ddpui.models.org_user import OrgUserResponse, OrgUser
from ddpui.models.org import OrgPrefectBlockv1
from ddpui.ddpprefect import DBTCLIPROFILE
from ddpui.utils.helpers import runcmd
from ddpui.utils.dbtdocs import create_single_html
from ddpui.celeryworkers.tasks import (
    setup_dbtworkspace,
    clone_github_repo,
    run_dbt_commands,
)
from ddpui.ddpdbt import dbt_service
from ddpui.ddpprefect import prefect_service
from ddpui.utils.custom_logger import CustomLogger
from ddpui.utils.orguserhelpers import from_orguser
from ddpui.auth import has_permission

dbtapi = NinjaAPI(urls_namespace="dbt")
logger = CustomLogger("ddpui")


@dbtapi.exception_handler(ValidationError)
def ninja_validation_error_handler(request, exc):  # pylint: disable=unused-argument
    """
    Handle any ninja validation errors raised in the apis
    These are raised during request payload validation
    exc.errors is correct
    """
    return Response({"detail": exc.errors}, status=422)


@dbtapi.exception_handler(PydanticValidationError)
def pydantic_validation_error_handler(
    request, exc: PydanticValidationError
):  # pylint: disable=unused-argument
    """
    Handle any pydantic errors raised in the apis
    These are raised during response payload validation
    exc.errors() is correct
    """
    return Response({"detail": exc.errors()}, status=500)


@dbtapi.exception_handler(Exception)
def ninja_default_error_handler(
    request, exc: Exception  # skipcq PYL-W0613
):  # pylint: disable=unused-argument
    """Handle any other exception raised in the apis"""
    return Response({"detail": "something went wrong"}, status=500)


@dbtapi.post("/workspace/", auth=auth.CustomAuthMiddleware())
@has_permission(["can_create_dbt_workspace"])
def post_dbt_workspace(request, payload: OrgDbtSchema):
    """Setup the client git repo and install a virtual env inside it to run dbt"""
    orguser: OrgUser = request.orguser
    org = orguser.org
    if org.dbt is not None:
        org.dbt.delete()
        org.dbt = None
        org.save()

    repo_exists = dbt_service.check_repo_exists(
        payload.gitrepoUrl, payload.gitrepoAccessToken
    )

    if not repo_exists:
        raise HttpError(400, "Github repository does not exist")

    task = setup_dbtworkspace.delay(org.id, payload.dict())

    return {"task_id": task.id}


@dbtapi.put("/github/", auth=auth.CustomAuthMiddleware())
@has_permission(["can_edit_dbt_workspace"])
def put_dbt_github(request, payload: OrgDbtGitHub):
    """Setup the client git repo and install a virtual env inside it to run dbt"""
    orguser: OrgUser = request.orguser
    org = orguser.org
    if org.dbt is None:
        raise HttpError(400, "Create a dbt workspace first")

    repo_exists = dbt_service.check_repo_exists(
        payload.gitrepoUrl, payload.gitrepoAccessToken
    )

    if not repo_exists:
        raise HttpError(400, "Github repository does not exist")

    org.dbt.gitrepo_url = payload.gitrepoUrl
    org.dbt.gitrepo_access_token_secret = payload.gitrepoAccessToken
    org.dbt.save()

    project_dir = Path(os.getenv("CLIENTDBT_ROOT")) / org.slug

    task = clone_github_repo.delay(
        org.slug,
        org.dbt.gitrepo_url,
        org.dbt.gitrepo_access_token_secret,
        str(project_dir),
        None,
    )

    return {"task_id": task.id}


@dbtapi.delete(
    "/workspace/", response=OrgUserResponse, auth=auth.CustomAuthMiddleware()
)
@has_permission(["can_delete_dbt_workspace"])
def dbt_delete(request):
    """Delete the dbt workspace and project repo created"""
    orguser: OrgUser = request.orguser
    if orguser.org is None:
        raise HttpError(400, "create an organization first")

    dbt_service.delete_dbt_workspace(orguser.org)

    return from_orguser(orguser)


@dbtapi.get("/dbt_workspace", auth=auth.CustomAuthMiddleware())
@has_permission(["can_view_dbt_workspace"])
def get_dbt_workspace(request):
    """return details of the dbt workspace for this org"""
    orguser: OrgUser = request.orguser
    if orguser.org.dbt is None:
        return {"error": "no dbt workspace has been configured"}

    return {
        "gitrepo_url": orguser.org.dbt.gitrepo_url,
        "target_type": orguser.org.dbt.target_type,
        "default_schema": orguser.org.dbt.default_schema,
    }


@dbtapi.post("/git_pull/", auth=auth.CustomAuthMiddleware())
@has_permission(["can_run_orgtask"])
def post_dbt_git_pull(request):
    """Pull the dbt repo from github for the organization"""
    orguser: OrgUser = request.orguser
    if orguser.org.dbt is None:
        raise HttpError(400, "dbt is not configured for this client")

    project_dir = Path(os.getenv("CLIENTDBT_ROOT")) / orguser.org.slug
    if not os.path.exists(project_dir):
        raise HttpError(400, "create the dbt env first")

    try:
        runcmd("git pull", project_dir / "dbtrepo")
    except Exception as error:
        raise HttpError(
            500, f"git pull failed in {str(project_dir / 'dbtrepo')}"
        ) from error

    return {"success": True}


@dbtapi.post("/makedocs/", auth=auth.CustomAuthMiddleware())
@has_permission(["can_create_dbt_docs"])
def post_dbt_makedocs(request):
    """prepare the dbt docs single html"""
    orguser = request.orguser
    if orguser.org.dbt is None:
        raise HttpError(400, "dbt is not configured for this client")

    project_dir = Path(os.getenv("CLIENTDBT_ROOT")) / orguser.org.slug
    if not os.path.exists(project_dir):
        raise HttpError(400, "create the dbt env first")

    repo_dir = project_dir / "dbtrepo"
    if not os.path.exists(repo_dir / "target"):
        raise HttpError(400, "run dbt docs generate first")

    # passing the repo_dir to create_single_html is considered a security
    # risk by deepsource (PTC-W6004) so we pass only the slug
    html = create_single_html(orguser.org.slug)
    htmlfilename = str(repo_dir / "dbtdocs.html")
    with open(htmlfilename, "w", encoding="utf-8") as indexfile:
        indexfile.write(html)
        indexfile.close()

    redis = RedisClient.get_instance()
    token = uuid4()
    redis_key = f"dbtdocs-{token.hex}"
    redis.set(redis_key, htmlfilename.encode("utf-8"))
    redis.expire(redis_key, 3600 * 24)

    return {"token": token.hex}


@dbtapi.put("/v1/schema/", auth=auth.CustomAuthMiddleware())
@has_permission(["can_edit_dbt_workspace"])
def put_dbt_schema_v1(request, payload: OrgDbtTarget):
    """Update the target_configs.schema for the dbt cli profile block"""
    orguser: OrgUser = request.orguser
    org = orguser.org
    if org.dbt is None:
        raise HttpError(400, "create a dbt workspace first")

    org.dbt.default_schema = payload.target_configs_schema
    org.dbt.save()
    logger.info("updated orgdbt")

    cli_profile_block = OrgPrefectBlockv1.objects.filter(
        org=orguser.org, block_type=DBTCLIPROFILE
    ).first()

    if cli_profile_block:
        logger.info(
            f"Updating the cli profile block's schema : {cli_profile_block.block_name}"
        )
        prefect_service.update_dbt_cli_profile_block(
            block_name=cli_profile_block.block_name,
            target=payload.target_configs_schema,
        )
        logger.info(
            f"Successfully updated the cli profile block's schema : {cli_profile_block.block_name}"
        )

    return {"success": 1}


@dbtapi.get("/dbt_transform/", auth=auth.CustomAuthMiddleware())
@has_permission(["can_view_dbt_workspace"])
def get_transform_type(request):
    """find the transform type"""
    orguser: OrgUser = request.orguser
    org = orguser.org

    if org.dbt is None:
        transform_type = None
    else:
        transform_type = org.dbt.transform_type

    return {"transform_type": transform_type}


@dbtapi.post("/run_dbt_via_celery/", auth=auth.CustomAuthMiddleware())
@has_permission(["can_edit_dbt_workspace"])
def post_run_dbt_commands(request):
    """Run dbt commands via celery"""
    orguser: OrgUser = request.orguser

    # executes clean, deps, run
    task = run_dbt_commands.delay(orguser.id)

    return {"task_id": task.id}


@dbtapi.post("/make-elementary-report/", auth=auth.CustomAuthMiddleware())
@has_permission(["can_view_dbt_workspace"])
def post_make_elementary_report(request):
    """prepare the dbt docs single html"""
    orguser: OrgUser = request.orguser
    error, result = dbt_service.make_elementary_report(orguser.org)
    if error:
        raise HttpError(400, error)

    return result<|MERGE_RESOLUTION|>--- conflicted
+++ resolved
@@ -1,36 +1,29 @@
 import os
+from pathlib import Path
 from uuid import uuid4
-from pathlib import Path
-<<<<<<< HEAD
-from ddpui.utils.redis_client import  RedisClient
-
-=======
-from redis import Redis
->>>>>>> 2202628d
+
 from ninja import NinjaAPI
-from ninja.errors import HttpError
-
-from ninja.errors import ValidationError
+from ninja.errors import HttpError, ValidationError
 from ninja.responses import Response
 from pydantic.error_wrappers import ValidationError as PydanticValidationError
 
 from ddpui import auth
-from ddpui.ddpprefect.schema import OrgDbtSchema, OrgDbtGitHub, OrgDbtTarget
-from ddpui.models.org_user import OrgUserResponse, OrgUser
-from ddpui.models.org import OrgPrefectBlockv1
-from ddpui.ddpprefect import DBTCLIPROFILE
-from ddpui.utils.helpers import runcmd
-from ddpui.utils.dbtdocs import create_single_html
+from ddpui.auth import has_permission
 from ddpui.celeryworkers.tasks import (
-    setup_dbtworkspace,
     clone_github_repo,
     run_dbt_commands,
+    setup_dbtworkspace,
 )
 from ddpui.ddpdbt import dbt_service
-from ddpui.ddpprefect import prefect_service
+from ddpui.ddpprefect import DBTCLIPROFILE, prefect_service
+from ddpui.ddpprefect.schema import OrgDbtGitHub, OrgDbtSchema, OrgDbtTarget
+from ddpui.models.org import OrgPrefectBlockv1
+from ddpui.models.org_user import OrgUser, OrgUserResponse
 from ddpui.utils.custom_logger import CustomLogger
+from ddpui.utils.dbtdocs import create_single_html
+from ddpui.utils.helpers import runcmd
 from ddpui.utils.orguserhelpers import from_orguser
-from ddpui.auth import has_permission
+from ddpui.utils.redis_client import RedisClient
 
 dbtapi = NinjaAPI(urls_namespace="dbt")
 logger = CustomLogger("ddpui")
