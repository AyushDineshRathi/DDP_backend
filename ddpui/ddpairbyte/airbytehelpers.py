--- conflicted
+++ resolved
@@ -50,11 +50,8 @@
 from ddpui.utils.helpers import (
     generate_hash_id,
     update_dict_but_not_stars,
-<<<<<<< HEAD
     map_airbyte_keys_to_postgres_keys,
     get_schedule_time_for_large_jobs,
-=======
->>>>>>> 66241f6e
 )
 from ddpui.utils import secretsmanager
 from ddpui.assets.whitelist import DEMO_WHITELIST_SOURCES
