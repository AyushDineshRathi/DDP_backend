--- conflicted
+++ resolved
@@ -115,17 +115,13 @@
     return res
 
 
-<<<<<<< HEAD
 def delete_workspace(workspace_id: str):
     """Deletes an airbyte workspace"""
     res = abreq("workspaces/delete", {"workspaceId": workspace_id})
     return res
 
 
-def get_source_definitions(workspace_id, **kwargs):  # pylint: disable=unused-argument
-=======
 def get_source_definitions(workspace_id: str) -> List[Dict]:
->>>>>>> a53acf8e
     """Fetch source definitions for an airbyte workspace"""
 
     if not isinstance(workspace_id, str):
@@ -403,19 +399,17 @@
     return res
 
 
-<<<<<<< HEAD
-def delete_destination(workspace_id, destination_id):  # pylint: disable=unused-argument
+def delete_destination(
+    workspace_id: str, destination_id: str
+) -> dict:  # pylint: disable=unused-argument
     """Fetch a destination in an airbyte workspace"""
     res = abreq("destinations/delete", {"destinationId": destination_id})
     return res
 
 
-def create_destination(workspace_id, name, destinationdef_id, config):
-=======
 def create_destination(
     workspace_id: str, name: str, destinationdef_id: str, config: dict
 ) -> dict:
->>>>>>> a53acf8e
     """Create destination in an airbyte workspace"""
 
     if not isinstance(workspace_id, str):
