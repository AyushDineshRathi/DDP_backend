--- conflicted
+++ resolved
@@ -13,7 +13,14 @@
 from ddpui.utils.sendgrid import send_schema_changes_email
 from ddpui.utils.timezone import UTC
 from ddpui.utils.custom_logger import CustomLogger
-from ddpui.models.org import Org, OrgDbt, OrgSchemaChange, OrgWarehouse, OrgPrefectBlockv1, OrgDataFlowv1
+from ddpui.models.org import (
+    Org,
+    OrgDbt,
+    OrgSchemaChange,
+    OrgWarehouse,
+    OrgPrefectBlockv1,
+    OrgDataFlowv1,
+)
 from ddpui.models.org_user import OrgUser
 from ddpui.models.tasks import TaskLock, OrgTask, TaskProgressHashPrefix
 from ddpui.models.canvaslock import CanvasLock
@@ -371,6 +378,7 @@
         for lock in task_locks:
             lock.delete()
 
+
 @app.task()
 def schema_change_detection():
     """detects schema changes for all the orgs and sends an email to admins if there is a change"""
@@ -378,44 +386,50 @@
     schema_changes = {}
 
     for org in orgs:
-        org_conn = OrgTask.objects.filter(org=org, task__slug='airbyte-sync')
+        org_conn = OrgTask.objects.filter(org=org, task__slug="airbyte-sync")
         for org_task in org_conn:
             try:
-                response = abreq("web_backend/connections/get", {
-                    "withRefreshedCatalog": True,
-                    "connectionId": org_task.connection_id
-                }, timeout=60)
-                
-                change_type = response.get('schemaChange')
+                response = abreq(
+                    "web_backend/connections/get",
+                    {
+                        "withRefreshedCatalog": True,
+                        "connectionId": org_task.connection_id,
+                    },
+                    timeout=60,
+                )
+
+                change_type = response.get("schemaChange")
                 logger.info(f"Schema change detected for org {org.name}: {change_type}")
-                
-                if change_type in ['breaking', 'non_breaking']:
+
+                if change_type in ["breaking", "non_breaking"]:
                     schema_change, created = OrgSchemaChange.objects.get_or_create(
                         connection_id=org_task.connection_id,
-                        defaults={'change_type': change_type, 'org': org}
+                        defaults={"change_type": change_type, "org": org},
                     )
                     if not created:
                         # If the record already exists, update the change_type
                         schema_change.change_type = change_type
                         schema_change.save()
                     if org not in schema_changes:
-                        schema_changes[org] = {'breaking': 0, 'non_breaking': 0}
+                        schema_changes[org] = {"breaking": 0, "non_breaking": 0}
                     schema_changes[org][change_type] += 1
             except Exception as e:
                 logger.error(f"Error checking connection for org {org.name}: {e}")
                 continue
-            
+
     for org, changes in schema_changes.items():
-        breaking_changes = changes['breaking']
-        non_breaking_changes = changes['non_breaking']
-        
+        breaking_changes = changes["breaking"]
+        non_breaking_changes = changes["non_breaking"]
+
         org_users = OrgUser.objects.filter(
-            org=org,
-            new_role__slug__in=[ACCOUNT_MANAGER_ROLE, PIPELINE_MANAGER_ROLE]
+            org=org, new_role__slug__in=[ACCOUNT_MANAGER_ROLE, PIPELINE_MANAGER_ROLE]
         )
         for orguser in org_users:
             logger.info(f"sending notification email to {orguser.user.email}")
-            send_schema_changes_email(org.name, orguser.user.email, breaking_changes, non_breaking_changes)
+            send_schema_changes_email(
+                org.name, orguser.user.email, breaking_changes, non_breaking_changes
+            )
+
 
 @app.task(bind=True)
 def create_elementary_report(
@@ -568,16 +582,11 @@
 def setup_periodic_tasks(sender, **kwargs):
     """check for old locks every minute"""
     sender.add_periodic_task(
-<<<<<<< HEAD
-=======
-        crontab(hour=18, minute=30), schema_change_detection.s(), 
-        name="schema change detection"
+        crontab(hour=18, minute=30),
+        schema_change_detection.s(),
+        name="schema change detection",
     )
     sender.add_periodic_task(
-        60 * 1.0, delete_old_blocklocks.s(), name="remove old blocklocks"
-    )
-    sender.add_periodic_task(
->>>>>>> 1dd5e1da
         60 * 1.0, delete_old_tasklocks.s(), name="remove old tasklocks"
     )
     sender.add_periodic_task(
