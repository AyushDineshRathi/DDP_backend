## DDP_backend

[![License: AGPL v3](https://img.shields.io/badge/License-AGPL%20v3-blue.svg)](https://www.gnu.org/licenses/agpl-3.0)
[![Code coverage badge](https://img.shields.io/codecov/c/github/DalgoT4D/DDP_backend/main.svg)](https://codecov.io/gh/dalgot4d/DDP_backend/branch/main)
[![DeepSource](https://app.deepsource.com/gh/dalgot4d/DDP_backend.svg/?label=active+issues&show_trend=true&token=H-ilF26v7GEjUlQa3hLfMhPy)](https://app.deepsource.com/gh/dalgot4d/DDP_backend/?ref=repository-badge)

Django application for the DDP platform's management backend. Exposes API endpoints for the management frontend to communicate with, for the purposes of

-   Onboarding an NGO client
-   Adding users from the client-organization
-   Creating a client's workspace in our Airbyte installation
-   Configuring that workspace i.e. setting up sources, destinations and connections
-   Configuring data ingest jobs in our Prefect setup
-   Connecting to the client's dbt GitHub repository
-   Configuring dbt run jobs in our Prefect setup

## Development conventions

### Api end points naming

-   REST conventions are being followed.
-   CRUD end points for a User resource would look like:
    -   GET <mark>/api/users/</mark>
    -   GET <mark>/api/users/user_id</mark>
    -   POST <mark>/api/users/</mark>
    -   PUT <mark>/api/users/:user_id</mark>
    -   DELETE <mark>/api/users/:user_id</mark>
-   Route parameteres should be named in snake_case as shown above.

### Ninja api docs

-   [Dashboard](https://api.dalgo.in/api/dashboard/docs)
-   [Airbyte](https://api.dalgo.in/api/airbyte/docs)
-   [Flows](https://api.dalgo.in/api/prefect/docs)
-   [Dbt](https://api.dalgo.in/api/dbt/docs)
-   [Celery tasks](https://api.dalgo.in/api/tasks/docs)
-   [User & Org](https://api.dalgo.in/api/docs)

### Code style

-   `Pep8` has been used to standardized variable names, classes, module names etc.
-   `Pylint` is the linting tool used to analyze the code as per Pep8 style.
-   `Black` is used as the code formatter.

### Setting up your vscode env

-   Recommended IDE is VsCode.
-   Install the pylint extension in vscode and enable it.
-   Set the default format provider in vscode as `black`
-   Update the vscode settings.json as follows<br>
    `    {
"editor.defaultFormatter": null,
"python.linting.enabled": true,
"python.formatting.provider": "black",
"editor.formatOnSave": true
}`

### Running pylint

-   In your virtual environment run `pylint ddpui/`

## Setup instructions

### Step 1: Create a Python Virtual Environment

-   `pyenv local 3.10`

-   `pyenv exec python -m venv venv`

-   `source venv/bin/activate`

-   `pip install --upgrade pip`

-   `pip install -r requirements.txt`

### Step 2: Create the .env file

-   create `.env` from `.env.template`

### Step 3: Create SQL Database

-   create a SQL database and populate its credentials into `.env`

-   You can use a postgresql docker image for local development

``` 
docker run --name postgres-db -e POSTGRES_PASSWORD=<password> -p 5432:5432 -d <db name>

```

- Add the environment variable to .env

```
DBNAME=<db name>
DBHOST=localhost
DBPORT=5432
DBUSER=postgres
DBPASSWORD=<password>
DBADMINUSER=postgres
DBADMINPASSWORD=<password>

```

### Step 4: Install Airbyte
-   Open a new terminal
-   [Start Airbyte](https://docs.airbyte.com/deploying-airbyte/local-deployment) and populate connection info in `.env`

```
AIRBYTE_SERVER_HOST=
AIRBYTE_SERVER_PORT=
AIRBYTE_SERVER_APIVER=
AIRBYTE_API_TOKEN= <token> # base64 encryption of username:password. Default username and password is airbyte:password and token will be YWlyYnl0ZTpwYXNzd29yZA==
AIRBYTE_DESTINATION_TYPES=
```

### Step 5: Install Prefect and Start Prefect Proxy

-   [Start Prefect Proxy](https://github.com/DalgoT4D/prefect-proxy) and populate connection info in `.env`

```
PREFECT_PROXY_API_URL=
```

### Step 6: Create secrets directory
-   Set `DEV_SECRETS_DIR` in `.env` unless you want to use Amazon's Secrets Manager

### Step 7: Install DBT
-   Open a new terminal

-   Create a local `venv`, install `dbt` and put its location into `DBT_VENV` in `.env`

```
pyenv local 3.10

pyenv exec python -m venv <env-name>

source <env-name>/bin/activate

python -m pip install \
  dbt-core \
  dbt-postgres \
  dbt-bigquery

```

-   Create empty directories for `CLIENTDBT_ROOT`

```
CLIENTDBT_ROOT=
DBT_VENV=<env-name>/bin/activate
```

### Step 8: Add SIGNUPCODE and FRONTEND_URL

-   The `SIGNUPCODE` in `.env` is for signing up using the frontend. If you are running the frontend, set its URL in `FRONTEND_URL`

### Step 9: Start Backend

```
DJANGOSECRET=
```
-   Create logs folder in `ddpui`

-   create `whitelist.py` from `.whitelist.template.py` in ddpui > assets folder

-   Run DB migrations `python manage.py migrate`

<<<<<<< HEAD
-   Seed the DB python manage.py loaddata seed/*.json
=======
-   Seed the DB `python manage.py loaddata seed/*.json`
>>>>>>> 2b905e71

-   Start the server `python manage.py runserver`

### Step 10: Create first org and user

<<<<<<< HEAD
-   Run `python manage.py createorganduser <Org Name> <Email address>`

## Using Docker
Follow the steps below:

### Step 1: Install Docker and Docker Compose

-  Install [docker](https://docs.docker.com/engine/install/)
-  Install [docker-compose](https://docs.docker.com/compose/install/)

### Step 2: Create .env file

-  create `.env` from `.env.template` inside the Docker folcer

### Step 3: Create `whitelist.py` file

-  Copy the file in ddpui/assets/ to Docker/mount

### Step 4: Build the image

-  `docker build -f Docker/Dockerfile --build-arg BUILD_DATE=$(date -u +'%Y-%m-%dT%H:%M:%SZ') -t dalgo_backend:0.1 .`

### Step 5: Start the other applications

-  Follow [Step 4](#step-4-install-airbyte) and [Step 5](#step-5-install-prefect-and-start-prefect-proxy) in the Setup Instructions

### Step 5: Start Backend

-  `docker-compose -f Docker/docker-compose.dev.yml up`
=======
-   Run `python manage.py createorganduser <Org Name> <Email address>`
>>>>>>> 2b905e71
<|MERGE_RESOLUTION|>--- conflicted
+++ resolved
@@ -165,17 +165,12 @@
 
 -   Run DB migrations `python manage.py migrate`
 
-<<<<<<< HEAD
--   Seed the DB python manage.py loaddata seed/*.json
-=======
 -   Seed the DB `python manage.py loaddata seed/*.json`
->>>>>>> 2b905e71
 
 -   Start the server `python manage.py runserver`
 
 ### Step 10: Create first org and user
 
-<<<<<<< HEAD
 -   Run `python manage.py createorganduser <Org Name> <Email address>`
 
 ## Using Docker
@@ -204,7 +199,4 @@
 
 ### Step 5: Start Backend
 
--  `docker-compose -f Docker/docker-compose.dev.yml up`
-=======
--   Run `python manage.py createorganduser <Org Name> <Email address>`
->>>>>>> 2b905e71
+-  `docker-compose -f Docker/docker-compose.dev.yml up`